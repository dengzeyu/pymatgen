--- conflicted
+++ resolved
@@ -217,8 +217,6 @@
         alls = trans.apply_transformation(s, 100)
         self.assertEqual(len(alls), 10)
 
-<<<<<<< HEAD
-=======
     def test_ferrimagnetic(self):
         trans = MagOrderingTransformation({"Fe": 5}, 0.75, max_cell_size=1)
         p = Poscar.from_file(os.path.join(test_dir, 'POSCAR.LiFePO4'),
@@ -227,7 +225,6 @@
         alls = trans.apply_transformation(s, 10)
         self.assertEqual(len(alls), 2)
 
->>>>>>> f93b9aae
     def test_to_from_dict(self):
         trans = MagOrderingTransformation({"Fe": 5}, 0.75)
         d = trans.to_dict
