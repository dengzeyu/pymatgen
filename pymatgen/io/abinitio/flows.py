--- conflicted
+++ resolved
@@ -403,13 +403,8 @@
         for task in self.iflat_tasks(status='S_ABICRITICAL'):
             #todo
             if task.fix_abicritical():
-<<<<<<< HEAD
-                task.restart()
-                task.set_status(task.S_READY)
-=======
                 task.restart_from_scratch()
                 # task.set_status(task.S_READY)
->>>>>>> bc3fbd3f
             else:
                 info_msg = 'We encountered an abi critial envent that could not be fixed'
                 print(info_msg)
