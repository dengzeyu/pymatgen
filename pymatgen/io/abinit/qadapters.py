# coding: utf-8
# Copyright (c) Pymatgen Development Team.
# Distributed under the terms of the MIT License.
"""
The initial version of this module was based on a similar implementation
present in FireWorks (https://pypi.python.org/pypi/FireWorks).
Work done by D. Waroquiers, A. Jain, and M. Kocher.

The main difference wrt the Fireworks implementation is that the QueueAdapter
objects provide a programmatic interface for setting important attributes
such as the number of MPI nodes, the number of OMP threads and the memory requirements.
This programmatic interface is used by the `TaskManager` for optimizing the parameters
of the run before submitting the job (Abinit provides the autoparal option that
allows one to get a list of parallel configuration and their expected efficiency).
"""
from __future__ import print_function, division, unicode_literals

import sys
import os
import abc
import string
import copy
import getpass
import six
import json
import math
from . import qutils as qu

from collections import namedtuple
from subprocess import Popen, PIPE
from pymatgen.util.io_utils import AtomicFile
from monty.string import is_string, list_strings
from monty.collections import AttrDict
from monty.functools import lazy_property
from monty.inspect import all_subclasses
from monty.io import FileLock
from monty.json import MSONable
from pymatgen.core.units import Memory
from .utils import Condition
from .launcher import ScriptEditor
from .qjobs import QueueJob

import logging
logger = logging.getLogger(__name__)

__all__ = [
    "make_qadapter",
]


__author__ = "Matteo Giantomassi"
__copyright__ = "Copyright 2013, The Materials Project"
__version__ = "0.1"
__maintainer__ = "Matteo Giantomassi"


class SubmitResults(namedtuple("SubmitResult", "qid, out, err, process")):
    """
    named tuple createc by the concrete implementation of _submit_to_que to pass the results of the process of
    submitting the jobfile to the que.
    qid: queue id of the submission
    out: stdout of the submission
    err: stdrr of the submisison
    process: process object of the submission
    """


class MpiRunner(object):
    """
    This object provides an abstraction for the mpirunner provided
    by the different MPI libraries. It's main task is handling the
    different syntax and options supported by the different mpirunners.
    """
    def __init__(self, name, type=None, options=""):
        self.name = name if name else ""
        self.type = None
        self.options = options

    def string_to_run(self, qad, executable, stdin=None, stdout=None, stderr=None, exec_args=None):
        stdin = "< " + stdin if stdin is not None else ""
        stdout = "> " + stdout if stdout is not None else ""
        stderr = "2> " + stderr if stderr is not None else ""

        if exec_args:
            executable = executable + " " + " ".join(list_strings(exec_args))

        basename = os.path.basename(self.name)
        if basename in ["mpirun", "mpiexec", "srun"]:
            if self.type is None:
                #$MPIRUN -n $MPI_PROCS $EXECUTABLE < $STDIN > $STDOUT 2> $STDERR
                num_opt = "-n " + str(qad.mpi_procs)
                cmd = " ".join([self.name, num_opt, executable, stdin, stdout, stderr])
            else:
                raise NotImplementedError("type %s is not supported!" % self.type)

        elif basename == "runjob":
            #runjob --ranks-per-node 2 --exp-env OMP_NUM_THREADS --exe $ABINIT < $STDIN > $STDOUT 2> $STDERR
            #runjob -n 2 --exp-env=OMP_NUM_THREADS --exe $ABINIT < $STDIN > $STDOUT 2> $STDERR
            # exe must be absolute path or relative to cwd.
            bg_size, rpn = qad.bgsize_rankspernode()
            #num_opt = "-n " + str(qad.mpi_procs)
            num_opt = "--ranks-per-node " + str(rpn)
            cmd = " ".join([self.name, num_opt, "--exp-env OMP_NUM_THREADS",
                           "--exe `which " + executable + "` ", stdin, stdout, stderr])
        else:
            if qad.mpi_procs != 1:
                raise ValueError("Cannot use mpi_procs > when mpi_runner basename=%s" % basename)
            cmd = " ".join([executable, stdin, stdout, stderr])

        return cmd

    #@property
    #def has_mpirun(self):
    #    """True if we are running via mpirun, mpiexec ..."""
    #    return self.name in ("mpirun", "mpiexec")


class OmpEnv(AttrDict):
    """
    Dictionary with the OpenMP environment variables
    see https://computing.llnl.gov/tutorials/openMP/#EnvironmentVariables
    """
    _KEYS = [
        "OMP_SCHEDULE",
        "OMP_NUM_THREADS",
        "OMP_DYNAMIC",
        "OMP_PROC_BIND",
        "OMP_NESTED",
        "OMP_STACKSIZE",
        "OMP_WAIT_POLICY",
        "OMP_MAX_ACTIVE_LEVELS",
        "OMP_THREAD_LIMIT",
        "OMP_STACKSIZE",
        "OMP_PROC_BIND",
    ]

    @classmethod
    def as_ompenv(cls, obj):
        """Convert an object into a OmpEnv"""
        if isinstance(obj, cls): return obj
        if obj is None: return cls()
        return cls(**obj)

    def __init__(self, *args, **kwargs):
        """
        Constructor method inherited from dictionary:

        >>> assert OmpEnv(OMP_NUM_THREADS=1).OMP_NUM_THREADS == 1

        To create an instance from an INI file, use:
           OmpEnv.from_file(filename)
        """
        super(OmpEnv, self).__init__(*args, **kwargs)

        err_msg = ""
        for key, value in self.items():
            self[key] = str(value)
            if key not in self._KEYS:
                err_msg += "unknown option %s\n" % key

        if err_msg:
            raise ValueError(err_msg)

    def export_str(self):
        """Return a string with the bash statements needed to setup the OMP env."""
        return "\n".join("export %s=%s" % (k, v) for k, v in self.items())


class Hardware(object):
    """
    This object collects information on the hardware available in a given queue.

    Basic definitions:

        - A node refers to the physical box, i.e. cpu sockets with north/south switches connecting memory systems
          and extension cards, e.g. disks, nics, and accelerators

        - A cpu socket is the connector to these systems and the cpu cores

        - A cpu core is an independent computing with its own computing pipeline, logical units, and memory controller.
          Each cpu core will be able to service a number of cpu threads, each having an independent instruction stream
          but sharing the cores memory controller and other logical units.
    """
    def __init__(self, **kwargs):
        self.num_nodes = int(kwargs.pop("num_nodes"))
        self.sockets_per_node = int(kwargs.pop("sockets_per_node"))
        self.cores_per_socket = int(kwargs.pop("cores_per_socket"))

        # Convert memory to megabytes.
        m = str(kwargs.pop("mem_per_node"))
        self.mem_per_node = int(Memory.from_string(m).to("Mb"))

        if self.mem_per_node <= 0 or self.sockets_per_node <= 0 or self.cores_per_socket <= 0:
            raise ValueError("invalid parameters: %s" % kwargs)

        if kwargs:
            raise ValueError("Found invalid keywords in the partition section:\n %s" % list(kwargs.keys()))

    def __str__(self):
        """String representation."""
        lines = []
        app = lines.append
        app("   num_nodes: %d, sockets_per_node: %d, cores_per_socket: %d, mem_per_node %s," %
            (self.num_nodes, self.sockets_per_node, self.cores_per_socket, self.mem_per_node))
        return "\n".join(lines)

    @property
    def num_cores(self):
        """Total number of cores available"""
        return self.cores_per_socket * self.sockets_per_node * self.num_nodes

    @property
    def cores_per_node(self):
        """Number of cores per node."""
        return self.cores_per_socket * self.sockets_per_node

    @property
    def mem_per_core(self):
        """Memory available on a single node."""
        return self.mem_per_node / self.cores_per_node

    def can_use_omp_threads(self, omp_threads):
        """True if omp_threads fit in a node."""
        return self.cores_per_node >= omp_threads

    def divmod_node(self, mpi_procs, omp_threads):
        """Use divmod to compute (num_nodes, rest_cores)"""
        return divmod(mpi_procs * omp_threads, self.cores_per_node)

    def as_dict(self):
        return {'num_nodes': self.num_nodes,
                'sockets_per_node': self.sockets_per_node,
                'cores_per_socket': self.cores_per_socket,
                'mem_per_node': str(Memory(val=self.mem_per_node, unit='Mb'))}

    @classmethod
    def from_dict(cls, dd):
        return cls(num_nodes=dd['num_nodes'],
                   sockets_per_node=dd['sockets_per_node'],
                   cores_per_socket=dd['cores_per_socket'],
                   mem_per_node=dd['mem_per_node'])


class _ExcludeNodesFile(object):
    """
    This file contains the list of nodes to be excluded.
    Nodes are indexed by queue name.
    """
    DIRPATH = os.path.join(os.path.expanduser("~"), ".abinit", "abipy")
    FILEPATH = os.path.join(DIRPATH, "exclude_nodes.json")

    def __init__(self):
        if not os.path.exists(self.FILEPATH):
            if not os.path.exists(self.DIRPATH): os.makedirs(self.DIRPATH)
            with FileLock(self.FILEPATH):
                with open(self.FILEPATH, "w") as fh:
                    json.dump({}, fh)

    def read_nodes(self, qname):
        with open(self.FILEPATH, "w") as fh:
            return json.load(fh).get(qname, [])

    def add_nodes(self, qname, nodes):
        nodes = (nodes,) if not isinstance(nodes, (tuple, list)) else nodes
        with FileLock(self.FILEPATH):
            with AtomicFile(self.FILEPATH, mode="w+") as fh:
                d = json.load(fh)
                if qname in d:
                    d["qname"].extend(nodes)
                    d["qname"] = list(set(d["qname"]))
                else:
                    d["qname"] = nodes
                json.dump(d, fh)

_EXCL_NODES_FILE = _ExcludeNodesFile()


def show_qparams(qtype, stream=sys.stdout):
    """Print to the given stream the template of the :class:`QueueAdapter` of type `qtype`."""
    for cls in all_subclasses(QueueAdapter):
        if cls.QTYPE == qtype: return stream.write(cls.QTEMPLATE)

    raise ValueError("Cannot find class associated to qtype %s" % qtype)


def all_qtypes():
    """Return sorted list with all qtypes supported."""
    return sorted([cls.QTYPE for cls in all_subclasses(QueueAdapter)])


def make_qadapter(**kwargs):
    """
    Return the concrete :class:`QueueAdapter` class from a string.
    Note that one can register a customized version with:

    .. example::

        from qadapters import SlurmAdapter

        class MyAdapter(SlurmAdapter):
            QTYPE = "myslurm"
            # Add your customized code here

        # Register your class.
        SlurmAdapter.register(MyAdapter)

        make_qadapter(qtype="myslurm", **kwargs)

    .. warning::

        MyAdapter should be pickleable, hence one should declare it
        at the module level so that pickle can import it at run-time.
    """
    # Get all known subclasses of QueueAdapter.
    d = {c.QTYPE: c for c in all_subclasses(QueueAdapter)}

    # Preventive copy before pop
    kwargs = copy.deepcopy(kwargs)
    qtype = kwargs["queue"].pop("qtype")

    return d[qtype](**kwargs)


class QScriptTemplate(string.Template):
    delimiter = '$$'


class QueueAdapterError(Exception):
    """Base Error class for exceptions raise by QueueAdapter."""


class MaxNumLaunchesError(QueueAdapterError):
    """Raised by `submit_to_queue` if we try to submit more than `max_num_launches` times."""


class QueueAdapter(six.with_metaclass(abc.ABCMeta, MSONable)):
    """
    The `QueueAdapter` is responsible for all interactions with a specific queue management system.
    This includes handling all details of queue script format as well as queue submission and management.

    This is the **abstract** base class defining the methods that must be implemented by the concrete classes.
    Concrete classes should extend this class with implementations that work on specific queue systems.

    .. note::

        A `QueueAdapter` has a handler (:class:`QueueJob`) defined in qjobs.py that allows one
        to contact the resource manager to get info about the status of the job.
        Each concrete implementation of `QueueAdapter` should have a corresponding `QueueJob`.
    """
    Error = QueueAdapterError

    MaxNumLaunchesError = MaxNumLaunchesError

    @classmethod
    def all_qtypes(cls):
        """Return sorted list with all qtypes supported."""
        return sorted([subcls.QTYPE for subcls in all_subclasses(cls)])

    @classmethod
    def autodoc(cls):
        return """
# Dictionary with info on the hardware available on this queue.
hardware:
    num_nodes:           # Number of nodes available on this queue (integer, MANDATORY).
    sockets_per_node:    # Number of sockets per node (integer, MANDATORY).
    cores_per_socket:    # Number of cores per socket (integer, MANDATORY).
                         # The total number of cores available on this queue is
                         # `num_nodes * sockets_per_node * cores_per_socket`.

# Dictionary with the options used to prepare the enviroment before submitting the job
job:
    setup:            # List of commands (strings) executed before running (DEFAULT: empty)
    omp_env:          # Dictionary with OpenMP environment variables (DEFAULT: empty i.e. no OpenMP)
    modules:          # List of modules to be imported before running the code (DEFAULT: empty).
                      # NB: Error messages produced by module load are redirected to mods.err
    shell_env:        # Dictionary with shell environment variables.
    mpi_runner:       # MPI runner. Possible values in ["mpirun", "mpiexec", "srun", None]
                      # DEFAULT: None i.e. no mpirunner is used.
    shell_runner:     # Used for running small sequential jobs on the front-end. Set it to None
                      # if mpirun or mpiexec are not available on the fron-end. If not
                      # given, small sequential jobs are executed with `mpi_runner`.
    pre_run:          # List of commands (strings) executed before the run (DEFAULT: empty)
    post_run:         # List of commands (strings) executed after the run (DEFAULT: empty)

# dictionary with the name of the queue and optional parameters
# used to build/customize the header of the submission script.
queue:
    qtype:            # String defining the qapapter type e.g. slurm, shell ...
    qname:            # Name of the submission queue (string, MANDATORY)
    qparams:          # Dictionary with values used to generate the header of the job script
                      # We use the *normalized* version of the options i.e dashes in the official name
                      # are replaced by underscores e.g. ``--mail-type`` becomes ``mail_type``
                      # See pymatgen.io.abinit.qadapters.py for the list of supported values.
                      # Use ``qverbatim`` to pass additional options that are not included in the template.

# dictionary with the constraints that must be fulfilled in order to run on this queue.
limits:
    min_cores:         # Minimum number of cores (integer, DEFAULT: 1)
    max_cores:         # Maximum number of cores (integer, MANDATORY). Hard limit to hint_cores:
                       # it's the limit beyond which the scheduler will not accept the job (MANDATORY).
    hint_cores:        # The limit used in the initial setup of jobs.
                       # Fix_Critical method may increase this number until max_cores is reached
    min_mem_per_proc:  # Minimum memory per MPI process in Mb, units can be specified e.g. 1.4 Gb
                       # (DEFAULT: hardware.mem_per_core)
    max_mem_per_proc:  # Maximum memory per MPI process in Mb, units can be specified e.g. `1.4Gb`
                       # (DEFAULT: hardware.mem_per_node)
    timelimit:         # Initial time-limit. Accepts time according to slurm-syntax i.e:
                       # "days-hours" or "days-hours:minutes" or "days-hours:minutes:seconds" or
                       # "minutes" or "minutes:seconds" or "hours:minutes:seconds",
    timelimit_hard:    # The hard time-limit for this queue. Same format as timelimit.
                       # Error handlers could try to submit jobs with increased timelimit
                       # up to timelimit_hard. If not specified, timelimit_hard == timelimit
    condition:         # MongoDB-like condition (DEFAULT: empty, i.e. not used)
    allocation:        # String defining the policy used to select the optimal number of CPUs.
                       # possible values are in ["nodes", "force_nodes", "shared"]
                       # "nodes" means that we should try to allocate entire nodes if possible.
                       # This is a soft limit, in the sense that the qadapter may use a configuration
                       # that does not fulfill this requirement. In case of failure, it will try to use the
                       # smallest number of nodes compatible with the optimal configuration.
                       # Use `force_nodes` to enfore entire nodes allocation.
                       # `shared` mode does not enforce any constraint (DEFAULT: shared).
    max_num_launches:  # Limit to the number of times a specific task can be restarted (integer, DEFAULT: 5)
"""

    def __init__(self, **kwargs):
        """
        Args:
            qname: Name of the queue.
            qparams: Dictionary with the parameters used in the template.
            setup: String or list of commands to execute during the initial setup.
            modules: String or list of modules to load before running the application.
            shell_env: Dictionary with the environment variables to export before running the application.
            omp_env: Dictionary with the OpenMP variables.
            pre_run: String or list of commands to execute before launching the calculation.
            post_run: String or list of commands to execute once the calculation is completed.
            mpi_runner: Path to the MPI runner or :class:`MpiRunner` instance. None if not used
            max_num_launches: Maximum number of submissions that can be done for a specific task. Defaults to 5
            qverbatim:
            min_cores, max_cores, hint_cores: Minimum, maximum, and hint limits of number of cores that can be used
            min_mem_per_proc=Minimun memory per process in megabytes.
            max_mem_per_proc=Maximum memory per process in megabytes.
            timelimit: initial time limit in seconds
            timelimit_hard: hard limelimit for this queue
            priority: Priority level, integer number > 0
            condition: Condition object (dictionary)

        .. note::

            priority is a non-negative integer used to order the qadapters. The :class:`TaskManager` will
                try to run jobs on the qadapter with the highest priority if possible
        """
        # TODO
        #task_classes

        # Make defensive copies so that we can change the values at runtime.
        kwargs = copy.deepcopy(kwargs)
        self.priority = int(kwargs.pop("priority"))

        self.hw = Hardware(**kwargs.pop("hardware"))
        self._parse_queue(kwargs.pop("queue"))
        self._parse_limits(kwargs.pop("limits"))
        self._parse_job(kwargs.pop("job"))

        self.set_master_mem_overhead(kwargs.pop("master_mem_overhead", 0))

        # List of dictionaries with the parameters used to submit jobs
        # The launcher will use this information to increase the resources
        self.launches = []

        if kwargs:
            raise ValueError("Found unknown keywords:\n%s" % list(kwargs.keys()))

        self.validate_qparams()

        # Initialize some values from the info reported in the partition.
        self.set_mpi_procs(self.min_cores)
        self.set_mem_per_proc(self.min_mem_per_proc)

        # Final consistency check.
        self.validate_qparams()

    def as_dict(self):
        """
        Provides a simple though not complete dict serialization of the object (OMP missing, not all limits are
        kept in the dictionary, ... other things to be checked)

        Raise:
            `ValueError` if errors.
        """
        if self.has_omp:
            raise NotImplementedError('as_dict method of QueueAdapter not yet implemented when OpenMP is activated')
        return {'@module': self.__class__.__module__,
                '@class': self.__class__.__name__,
                'priority': self.priority,
                'hardware': self.hw.as_dict(),
                'queue': {'qtype': self.QTYPE,
                          'qname': self._qname,
                          'qnodes': self.qnodes,
                          'qparams': self._qparams},
                'limits': {'timelimit_hard': self._timelimit_hard,
                           'timelimit': self._timelimit,
                           'min_cores': self.min_cores,
                           'max_cores': self.max_cores,
                           'min_mem_per_proc': self.min_mem_per_proc,
                           'max_mem_per_proc': self.max_mem_per_proc,
                           'memory_policy': self.memory_policy
                           },
                'job': {},
                'mpi_procs': self._mpi_procs,
                'mem_per_proc': self._mem_per_proc,
                'master_mem_overhead': self._master_mem_overhead
                }

    @classmethod
    def from_dict(cls, dd):
        priority = dd.pop('priority')
        hardware = dd.pop('hardware')
        queue = dd.pop('queue')
        limits = dd.pop('limits')
        job = dd.pop('job')
        qa = make_qadapter(priority=priority, hardware=hardware, queue=queue, limits=limits, job=job)
        qa.set_mpi_procs(dd.pop('mpi_procs'))
        qa.set_mem_per_proc(dd.pop('mem_per_proc'))
        qa.set_master_mem_overhead(dd.pop('master_mem_overhead', 0))
        timelimit = dd.pop('timelimit', None)
        if timelimit is not None:
            qa.set_timelimit(timelimit=timelimit)
        dd.pop('@module', None)
        dd.pop('@class', None)
        if dd:
            raise ValueError("Found unknown keywords:\n%s" % list(dd.keys()))
        return qa

    def validate_qparams(self):
        """
        Check if the keys specified by the user in qparams are supported.

        Raise:
            `ValueError` if errors.
        """
        # No validation for ShellAdapter.
        if isinstance(self, ShellAdapter): return

        # Parse the template so that we know the list of supported options.
        err_msg = ""
        for param in self.qparams:
            if param not in self.supported_qparams:
                err_msg += "Unsupported QUEUE parameter name %s\n" % param
                err_msg += "Supported parameters:\n"
                for param_sup in self.supported_qparams:
                    err_msg += "    %s \n" % param_sup

        if err_msg:
            raise ValueError(err_msg)

    def _parse_limits(self, d):
        # Time limits.
        self.set_timelimit(qu.timelimit_parser(d.pop("timelimit")))
        tl_hard = d.pop("timelimit_hard",None)
        tl_hard = qu.timelimit_parser(tl_hard) if tl_hard is not None else self.timelimit
        self.set_timelimit_hard(tl_hard)

        # Cores
        self.min_cores = int(d.pop("min_cores", 1))
        self.max_cores = int(d.pop("max_cores"))
        self.hint_cores = int(d.pop("hint_cores", self.max_cores))
        self.memory_policy = d.pop("memory_policy", "mem")
        if self.min_cores > self.max_cores:
            raise ValueError("min_cores %s cannot be greater than max_cores %s" % (self.min_cores, self.max_cores))

        # Memory
        # FIXME: Neeed because autoparal 1 with paral_kgb 1 is not able to estimate memory
        self.min_mem_per_proc = qu.any2mb(d.pop("min_mem_per_proc", self.hw.mem_per_core))
        self.max_mem_per_proc = qu.any2mb(d.pop("max_mem_per_proc", self.hw.mem_per_node))

        # Misc
        self.max_num_launches = int(d.pop("max_num_launches", 5))
        self.condition = Condition(d.pop("condition", {}))
        self.allocation = d.pop("allocation", "shared")
        if self.allocation not in ("nodes", "force_nodes", "shared"):
            raise ValueError("Wrong value for `allocation` option")

        if d:
            raise ValueError("Found unknown keyword(s) in limits section:\n %s" % list(d.keys()))

    def _parse_job(self, d):
        setup = d.pop("setup", None)
        if is_string(setup): setup = [setup]
        self.setup = setup[:] if setup is not None else []

        omp_env = d.pop("omp_env", None)
        self.omp_env = omp_env.copy() if omp_env is not None else {}

        modules = d.pop("modules", None)
        if is_string(modules): modules = [modules]
        self.modules = modules[:] if modules is not None else []

        shell_env = d.pop("shell_env", None)
        self.shell_env = shell_env.copy() if shell_env is not None else {}

        self.mpi_runner = d.pop("mpi_runner", None)
        if not isinstance(self.mpi_runner, MpiRunner):
            self.mpi_runner = MpiRunner(self.mpi_runner)

        self.shell_runner = d.pop("shell_runner", None)
        if self.shell_runner is not None:
            self.shell_runner = MpiRunner(self.shell_runner)

        pre_run = d.pop("pre_run", None)
        if is_string(pre_run): pre_run = [pre_run]
        self.pre_run = pre_run[:] if pre_run is not None else []

        post_run = d.pop("post_run", None)
        if is_string(post_run): post_run = [post_run]
        self.post_run = post_run[:] if post_run is not None else []

        if d:
            raise ValueError("Found unknown keyword(s) in job section:\n %s" % list(d.keys()))

    def _parse_queue(self, d):
        # Init params
        qparams = d.pop("qparams", None)
        self._qparams = copy.deepcopy(qparams) if qparams is not None else {}

        self.set_qname(d.pop("qname", ""))
        self.qnodes = d.pop("qnodes", "standard")
        if self.qnodes not in ["standard", "shared", "exclusive"]:
            raise ValueError("Nodes must be either in standard, shared or exclusive mode "
                             "while qnodes parameter was {}".format(self.qnodes))
        if d:
            raise ValueError("Found unknown keyword(s) in queue section:\n %s" % list(d.keys()))

    def __str__(self):
        lines = ["%s:%s" % (self.__class__.__name__, self.qname)]
        app = lines.append
        app("Hardware:\n" + str(self.hw))
        #lines.extend(["qparams:\n", str(self.qparams)])
        if self.has_omp: app(str(self.omp_env))

        return "\n".join(lines)

    @property
    def qparams(self):
        """Dictionary with the parameters used to construct the header."""
        return self._qparams

    @lazy_property
    def supported_qparams(self):
        """
        Dictionary with the supported parameters that can be passed to the
        queue manager (obtained by parsing QTEMPLATE).
        """
        import re
        return re.findall(r"\$\$\{(\w+)\}", self.QTEMPLATE)

    @property
    def has_mpi(self):
        """True if we are using MPI"""
        return bool(self.mpi_runner)

    @property
    def has_omp(self):
        """True if we are using OpenMP threads"""
        return hasattr(self, "omp_env") and bool(getattr(self, "omp_env"))

    @property
    def num_cores(self):
        """Total number of cores employed"""
        return self.mpi_procs * self.omp_threads

    @property
    def omp_threads(self):
        """Number of OpenMP threads."""
        if self.has_omp:
            return self.omp_env["OMP_NUM_THREADS"]
        else:
            return 1

    @property
    def pure_mpi(self):
        """True if only MPI is used."""
        return self.has_mpi and not self.has_omp

    @property
    def pure_omp(self):
        """True if only OpenMP is used."""
        return self.has_omp and not self.has_mpi

    @property
    def hybrid_mpi_omp(self):
        """True if we are running in MPI+Openmp mode."""
        return self.has_omp and self.has_mpi

    @property
    def run_info(self):
        """String with info on the run."""
        return "MPI: %d, OMP: %d" % (self.mpi_procs, self.omp_threads)

    def deepcopy(self):
        """Deep copy of the object."""
        return copy.deepcopy(self)

    def record_launch(self, queue_id): # retcode):
        """Save submission"""
        self.launches.append(
            AttrDict(queue_id=queue_id, mpi_procs=self.mpi_procs, omp_threads=self.omp_threads,
                     mem_per_proc=self.mem_per_proc, timelimit=self.timelimit))
        return len(self.launches)

    def remove_launch(self, index):
        """Remove launch with the given index."""
        self.launches.pop(index)

    @property
    def num_launches(self):
        """Number of submission tried with this adapter so far."""
        return len(self.launches)

    @property
    def last_launch(self):
        """Return the last launch."""
        if len(self.launches) > 0:
            return self.launches[-1]
        else:
            return None

    def validate(self):
        """Validate the parameters of the run. Raises self.Error if invalid parameters."""
        errors = []
        app = errors.append

        if not self.hint_cores >= self.mpi_procs * self.omp_threads >= self.min_cores:
            app("self.hint_cores >= mpi_procs * omp_threads >= self.min_cores not satisfied")

        if self.omp_threads > self.hw.cores_per_node:
            app("omp_threads > hw.cores_per_node")

        if self.mem_per_proc > self.hw.mem_per_node:
            app("mem_mb >= self.hw.mem_per_node")

        if not self.max_mem_per_proc >= self.mem_per_proc >= self.min_mem_per_proc:
            app("self.max_mem_per_proc >= mem_mb >= self.min_mem_per_proc not satisfied")

        if self.priority <= 0:
            app("priority must be > 0")

        if not (1 <= self.min_cores <= self.hw.num_cores >= self.hint_cores):
            app("1 <= min_cores <= hardware num_cores >= hint_cores not satisfied")

        if errors:
            raise self.Error(str(self) + "\n".join(errors))

    def set_omp_threads(self, omp_threads):
        """Set the number of OpenMP threads."""
        self.omp_env["OMP_NUM_THREADS"] = omp_threads

    @property
    def mpi_procs(self):
        """Number of CPUs used for MPI."""
        return self._mpi_procs

    def set_mpi_procs(self, mpi_procs):
        """Set the number of MPI processes to mpi_procs"""
        self._mpi_procs = mpi_procs

    @property
    def qname(self):
        """The name of the queue."""
        return self._qname

    def set_qname(self, qname):
        """Set the name of the queue."""
        self._qname = qname

    # todo this assumes only one wall time. i.e. the one in the mananager file is the one always used.
    # we should use the standard walltime to start with but also allow to increase the walltime

    @property
    def timelimit(self):
        """Returns the walltime in seconds."""
        return self._timelimit

    @property
    def timelimit_hard(self):
        """Returns the walltime in seconds."""
        return self._timelimit_hard

    def set_timelimit(self, timelimit):
        """Set the start walltime in seconds, fix method may increase this one until timelimit_hard is reached."""
        self._timelimit = timelimit

    def set_timelimit_hard(self, timelimit_hard):
        """Set the maximal possible walltime in seconds."""
        self._timelimit_hard = timelimit_hard

    @property
    def mem_per_proc(self):
        """The memory per process in megabytes."""
        return self._mem_per_proc

    @property
    def master_mem_overhead(self):
        """The memory overhead for the master process in megabytes."""
        return self._master_mem_overhead

    def set_mem_per_proc(self, mem_mb):
        """
        Set the memory per process in megabytes. If mem_mb <=0, min_mem_per_proc is used.
        """
        # Hack needed because abinit is still not able to estimate memory.
        # COMMENTED by David.
        # This is not needed anymore here because the "hack" is performed directly in select_qadapter/_use_qadpos_pconf
        # methods of TaskManager. Moreover, this hack should be performed somewhere else (this part should be
        # independent of abinit ... and if we want to have less memory than the average memory available per node, we
        # have to allow it!)
        #if mem_mb <= self.min_mem_per_proc: mem_mb = self.min_mem_per_proc
        self._mem_per_proc = int(mem_mb)

    def set_master_mem_overhead(self, mem_mb):
        """
        Set the memory overhead for the master process in megabytes.
        """
        if mem_mb < 0:
            raise ValueError("Memory overhead for the master process should be >= 0")
        self._master_mem_overhead = int(mem_mb)

    @property
    def total_mem(self):
        """Total memory required by the job in megabytes."""
        return Memory(self.mem_per_proc * self.mpi_procs + self.master_mem_overhead, "Mb")

    @abc.abstractmethod
    def cancel(self, job_id):
        """
        Cancel the job.

        Args:
            job_id: Job identifier.

        Returns:
            Exit status.
        """

    def can_run_pconf(self, pconf):
        """True if the qadapter in principle is able to run the :class:`ParalConf` pconf"""
        if not self.hint_cores >= pconf.num_cores >= self.min_cores: return False
        if not self.hw.can_use_omp_threads(self.omp_threads): return False
        if pconf.mem_per_proc > self.hw.mem_per_node: return False
        if self.allocation == "force_nodes" and pconf.num_cores % self.hw.cores_per_node != 0:
            return False

        return self.condition(pconf)

    def distribute(self, mpi_procs, omp_threads, mem_per_proc):
        """
        Returns (num_nodes, mpi_per_node)

        Aggressive: When Open MPI thinks that it is in an exactly- or under-subscribed mode
        (i.e., the number of running processes is equal to or less than the number of available processors),
        MPI processes will automatically run in aggressive mode, meaning that they will never voluntarily give
        up the processor to other processes. With some network transports, this means that Open MPI will spin
        in tight loops attempting to make message passing progress, effectively causing other processes to not get
        any CPU cycles (and therefore never make any progress)
        """
        class Distrib(namedtuple("Distrib", "num_nodes mpi_per_node exact")):
            pass
            #@property
            #def mem_per_node
            #    return self.mpi_per_node * mem_per_proc
            #def set_nodes(self, nodes):

        hw = self.hw

        # TODO: Add check on user-memory
        if mem_per_proc <= 0:
            logger.warning("mem_per_proc <= 0")
            mem_per_proc = hw.mem_per_core

        if mem_per_proc > hw.mem_per_node:
            raise self.Error(
                "mem_per_proc > mem_per_node.\n Cannot distribute mpi_procs %d, omp_threads %d, mem_per_proc %s" %
                             (mpi_procs, omp_threads, mem_per_proc))

        # Try to use all then cores in the node.
        num_nodes, rest_cores = hw.divmod_node(mpi_procs, omp_threads)

        if num_nodes == 0 and mpi_procs * mem_per_proc <= hw.mem_per_node:
            # One node is enough
            return Distrib(num_nodes=1, mpi_per_node=mpi_procs, exact=True)

        if num_nodes == 0: num_nodes = 2
        mpi_per_node = mpi_procs // num_nodes
        if mpi_per_node * mem_per_proc <= hw.mem_per_node and rest_cores == 0:
            # Commensurate with nodes.
            return Distrib(num_nodes=num_nodes, mpi_per_node=mpi_per_node, exact=True)

        #if mode == "block", "cyclic"

        # Try first to pack MPI processors in a node as much as possible
        mpi_per_node = int(hw.mem_per_node / mem_per_proc)
        assert mpi_per_node != 0
        num_nodes = (mpi_procs * omp_threads) // mpi_per_node
        print("exact --> false", num_nodes, mpi_per_node)

        if mpi_per_node * omp_threads <= hw.cores_per_node and mem_per_proc <= hw.mem_per_node:
            return Distrib(num_nodes=num_nodes, mpi_per_node=mpi_per_node, exact=False)

        if (mpi_procs * omp_threads) % mpi_per_node != 0:
            # Have to reduce the number of MPI procs per node
            for mpi_per_node in reversed(range(1, mpi_per_node)):
                if mpi_per_node > hw.cores_per_node: continue
                num_nodes = (mpi_procs * omp_threads) // mpi_per_node
                if (mpi_procs * omp_threads) % mpi_per_node == 0 and mpi_per_node * mem_per_proc <= hw.mem_per_node:
                    return Distrib(num_nodes=num_nodes, mpi_per_node=mpi_per_node, exact=False)
        else:
            raise self.Error("Cannot distribute mpi_procs %d, omp_threads %d, mem_per_proc %s" %
                            (mpi_procs, omp_threads, mem_per_proc))

    def optimize_params(self, qnodes=None):
        """
        This method is called in get_subs_dict. Return a dict with parameters to be added to qparams
        Subclasses may provide a specialized version.
        """
        logger.debug("optimize_params of baseclass --> no optimization available!!!")
        return {}

    def get_subs_dict(self, qnodes=None):
        """
        Return substitution dict for replacements into the template
        Subclasses may want to customize this method.
        """
        #d = self.qparams.copy()
        d = self.qparams
        d.update(self.optimize_params(qnodes=qnodes))
        # clean null values
        subs_dict = {k: v for k, v in d.items() if v is not None}
        #print("subs_dict:", subs_dict)
        return subs_dict

    def _make_qheader(self, job_name, qout_path, qerr_path):
        """Return a string with the options that are passed to the resource manager."""
        # get substitution dict for replacements into the template
        subs_dict = self.get_subs_dict()

        # Set job_name and the names for the stderr and stdout of the
        # queue manager (note the use of the extensions .qout and .qerr
        # so that we can easily locate this file.
        subs_dict['job_name'] = job_name.replace('/', '_')
        subs_dict['_qout_path'] = qout_path
        subs_dict['_qerr_path'] = qerr_path

        qtemplate = QScriptTemplate(self.QTEMPLATE)
        # might contain unused parameters as leftover $$.
        unclean_template = qtemplate.safe_substitute(subs_dict)

        # Remove lines with leftover $$.
        clean_template = []
        for line in unclean_template.split('\n'):
            if '$$' not in line:
                clean_template.append(line)

        return '\n'.join(clean_template)

    def get_script_str(self, job_name, launch_dir, executable, qout_path, qerr_path,
                       stdin=None, stdout=None, stderr=None, exec_args=None):
        """
        Returns a (multi-line) String representing the queue script, e.g. PBS script.
        Uses the template_file along with internal parameters to create the script.

        Args:
            job_name: Name of the job.
            launch_dir: (str) The directory the job will be launched in.
            executable: String with the name of the executable to be executed or list of commands
            qout_path Path of the Queue manager output file.
            qerr_path: Path of the Queue manager error file.
            exec_args: List of arguments passed to executable (used only if executable is a string, default: empty)
        """
        # PbsPro does not accept job_names longer than 15 chars.
        if len(job_name) > 14 and isinstance(self, PbsProAdapter):
            job_name = job_name[:14]

        # Construct the header for the Queue Manager.
        qheader = self._make_qheader(job_name, qout_path, qerr_path)

        # Add the bash section.
        se = ScriptEditor()

        # Cd to launch_dir immediately.
        se.add_line("cd " + os.path.abspath(launch_dir))

        if self.setup:
            se.add_comment("Setup section")
            se.add_lines(self.setup)
            se.add_emptyline()

        if self.modules:
            # stderr is redirected to mods.err file.
            # module load 2>> mods.err
            se.add_comment("Load Modules")
            se.add_line("module purge")
            se.load_modules(self.modules)
            se.add_emptyline()

        se.add_comment("OpenMp Environment")
        if self.has_omp:
            se.declare_vars(self.omp_env)
            se.add_emptyline()
        else:
            se.declare_vars({"OMP_NUM_THREADS": 1})

        if self.shell_env:
            se.add_comment("Shell Environment")
            se.declare_vars(self.shell_env)
            se.add_emptyline()

        if self.pre_run:
            se.add_comment("Commands before execution")
            se.add_lines(self.pre_run)
            se.add_emptyline()

        # Construct the string to run the executable with MPI and mpi_procs.
        if is_string(executable):
            line = self.mpi_runner.string_to_run(self, executable,
                                                 stdin=stdin, stdout=stdout, stderr=stderr, exec_args=exec_args)
            se.add_line(line)
        else:
            assert isinstance(executable, (list, tuple))
            se.add_lines(executable)

        if self.post_run:
            se.add_emptyline()
            se.add_comment("Commands after execution")
            se.add_lines(self.post_run)

        return qheader + se.get_script_str() + "\n"

    def submit_to_queue(self, script_file):
        """
        Public API: wraps the concrete implementation _submit_to_queue

        Raises:
            `self.MaxNumLaunchesError` if we have already tried to submit the job max_num_launches
            `self.Error` if generic error
        """
        if not os.path.exists(script_file):
            raise self.Error('Cannot find script file located at: {}'.format(script_file))

        if self.num_launches == self.max_num_launches:
            raise self.MaxNumLaunchesError("num_launches %s == max_num_launches %s" % (self.num_launches, self.max_num_launches))

        # Call the concrete implementation.
        s = self._submit_to_queue(script_file)
        self.record_launch(s.qid)

        if s.qid is None:
            raise self.Error("Error in job submission with %s. file %s \n" %
                            (self.__class__.__name__, script_file) +
                             "The error response reads:\n %s \n " % s.err +
                             "The out response reads:\n %s \n" % s.out)

        # Here we create a concrete instance of QueueJob
        return QueueJob.from_qtype_and_id(self.QTYPE, s.qid, self.qname), s.process

    @abc.abstractmethod
    def _submit_to_queue(self, script_file):
        """
        Submits the job to the queue, probably using subprocess or shutil
        This method must be provided by the concrete classes and will be called by submit_to_queue

        Args:
            script_file:  (str) name of the script file to use (String)

        Returns:
            queue_id, process
        """

    def get_njobs_in_queue(self, username=None):
        """
        returns the number of jobs in the queue, probably using subprocess or shutil to
        call a command like 'qstat'. returns None when the number of jobs cannot be determined.

        Args:
            username: (str) the username of the jobs to count (default is to autodetect)
        """
        if username is None: username = getpass.getuser()
        njobs, process = self._get_njobs_in_queue(username=username)

        if process is not None and process.returncode != 0:
            # there's a problem talking to squeue server?
            err_msg = ('Error trying to get the number of jobs in the queue' +
                       'The error response reads:\n {}'.format(process.stderr.read()))
            logger.critical(err_msg)

        if not isinstance(self, ShellAdapter):
            logger.info('The number of jobs currently in the queue is: {}'.format(njobs))

        return njobs

    @abc.abstractmethod
    def _get_njobs_in_queue(self, username):
        """
        Concrete Subclasses must implement this method. Return (njobs, process)
        """

    # Methods to fix problems
    def add_exclude_nodes(self, nodes):
        return _EXCL_NODES_FILE.add_nodes(self.qname, nodes)

    def get_exclude_nodes(self):
        return _EXCL_NODES_FILE.read_nodes(self.qname)

    @abc.abstractmethod
    def exclude_nodes(self, nodes):
        """Method to exclude nodes in the calculation. Return True if nodes have been excluded"""

    def more_mem_per_proc(self, factor=1):
        """
        Method to increase the amount of memory asked for, by factor.
        Return: new memory if success, 0 if memory cannot be increased.
        """
        base_increase = 2000
        old_mem = self.mem_per_proc
        new_mem = old_mem + factor*base_increase

        if new_mem < self.hw.mem_per_node:
            self.set_mem_per_proc(new_mem)
            return new_mem

        raise self.Error('could not increase mem_per_proc further')

    def more_master_mem_overhead(self, mem_increase_mb=1000):
        """
        Method to increase the amount of memory overheaded asked for the master node.
        Return: new master memory overhead if success, 0 if it cannot be increased.
        """
        old_master_mem_overhead = self.master_mem_overhead
        new_master_mem_overhead = old_master_mem_overhead + mem_increase_mb
        if new_master_mem_overhead + self.mem_per_proc < self.hw.mem_per_node:
            self.set_master_mem_overhead(new_master_mem_overhead)
            return new_master_mem_overhead

        raise self.Error('could not increase master_mem_overhead further')

    def more_cores(self, factor=1):
        """
        Method to increase the number of MPI procs.
        Return: new number of processors if success, 0 if processors cannot be increased.
        """
        # TODO : find a formula that works for all max_cores
        if self.max_cores > 40:
          base_increase = 4 * int(self.max_cores / 40)
        else:
          base_increase = 4

        new_cores = self.hint_cores + factor * base_increase

        if new_cores < self.max_cores:
            self.hint_cores = new_cores
            return new_cores

        raise self.Error('%s hint_cores reached limit on max_core %s' % (new_cores, self.max_cores))

    def more_time(self, factor=1):
        """
        Method to increase the wall time
        """
        base_increase = int(self.timelimit_hard / 10)

        new_time = self.timelimit + base_increase*factor
        print('qadapter: trying to increase time')
        if new_time < self.timelimit_hard:
            self.set_timelimit(new_time)
            print('new time set: ', new_time)
            return new_time

        self.priority = -1

        raise self.Error("increasing time is not possible, the hard limit has been reached")

####################
# Concrete classes #
####################


class ShellAdapter(QueueAdapter):
    """Simple Adapter used to submit runs through the shell."""
    QTYPE = "shell"

    QTEMPLATE = """\
#!/bin/bash
$${qverbatim}
"""

    def cancel(self, job_id):
        return os.system("kill -9 %d" % job_id)

    def _submit_to_queue(self, script_file):
        # submit the job, return process and pid.
        process = Popen(("/bin/bash", script_file), stderr=PIPE)
        return SubmitResults(qid=process.pid, out='no out in shell submission', err='no err in shell submission', process=process)

    def _get_njobs_in_queue(self, username):
        return None, None

    def exclude_nodes(self, nodes):
        return False


class SlurmAdapter(QueueAdapter):
    """Adapter for SLURM."""
    QTYPE = "slurm"

    QTEMPLATE = """\
#!/bin/bash

#SBATCH --partition=$${partition}
#SBATCH --job-name=$${job_name}
#SBATCH --nodes=$${nodes}
#SBATCH --total_tasks=$${total_tasks}
#SBATCH --ntasks=$${ntasks}
#SBATCH --ntasks-per-node=$${ntasks_per_node}
#SBATCH --cpus-per-task=$${cpus_per_task}
#####SBATCH --mem=$${mem}
#SBATCH --mem-per-cpu=$${mem_per_cpu}
#SBATCH --hint=$${hint}
#SBATCH --time=$${time}
#SBATCH	--exclude=$${exclude_nodes}
#SBATCH --account=$${account}
#SBATCH --mail-user=$${mail_user}
#SBATCH --mail-type=$${mail_type}
#SBATCH --constraint=$${constraint}
#SBATCH --gres=$${gres}
#SBATCH --requeue=$${requeue}
#SBATCH --nodelist=$${nodelist}
#SBATCH --propagate=$${propagate}
#SBATCH --licenses=$${licenses}
#SBATCH --output=$${_qout_path}
#SBATCH --error=$${_qerr_path}
$${qverbatim}
"""

    def set_qname(self, qname):
        super(SlurmAdapter, self).set_qname(qname)
        if qname:
            self.qparams["partition"] = qname

    def set_mpi_procs(self, mpi_procs):
        """Set the number of CPUs used for MPI."""
        super(SlurmAdapter, self).set_mpi_procs(mpi_procs)
        self.qparams["ntasks"] = mpi_procs

    def set_omp_threads(self, omp_threads):
        super(SlurmAdapter, self).set_omp_threads(omp_threads)
        self.qparams["cpus_per_task"] = omp_threads

    def set_mem_per_proc(self, mem_mb):
        """Set the memory per process in megabytes"""
        super(SlurmAdapter, self).set_mem_per_proc(mem_mb)
        self.qparams["mem_per_cpu"] = self.mem_per_proc
        # Remove mem if it's defined.
        #self.qparams.pop("mem", None)

    def set_timelimit(self, timelimit):
        super(SlurmAdapter, self).set_timelimit(timelimit)
        self.qparams["time"] = qu.time2slurm(timelimit)

    def cancel(self, job_id):
        return os.system("scancel %d" % job_id)

    def optimize_params(self, qnodes=None):
        params = {}
        if self.allocation == "nodes":
            # run on the smallest number of nodes compatible with the configuration
            params["nodes"] = max(int(math.ceil(self.mpi_procs / self.hw.cores_per_node)),
                                  int(math.ceil(self.total_mem / self.hw.mem_per_node)))
        return params

        #dist = self.distribute(self.mpi_procs, self.omp_threads, self.mem_per_proc)
        ##print(dist)

        #if False and dist.exact:
        #    # Can optimize parameters
        #    self.qparams["nodes"] = dist.num_nodes
        #    self.qparams.pop("ntasks", None)
        #    self.qparams["ntasks_per_node"] = dist.mpi_per_node
        #    self.qparams["cpus_per_task"] = self.omp_threads
        #    self.qparams["mem"] = dist.mpi_per_node * self.mem_per_proc
        #    self.qparams.pop("mem_per_cpu", None)
        #else:
        #    # Delegate to slurm.
        #    self.qparams["ntasks"] = self.mpi_procs
        #    self.qparams.pop("nodes", None)
        #    self.qparams.pop("ntasks_per_node", None)
        #    self.qparams["cpus_per_task"] = self.omp_threads
        #    self.qparams["mem_per_cpu"] = self.mem_per_proc
        #    self.qparams.pop("mem", None)
        #return {}

    def _submit_to_queue(self, script_file):
        """Submit a job script to the queue."""
        process = Popen(['sbatch', script_file], stdout=PIPE, stderr=PIPE)
        out, err = process.communicate()

        # grab the returncode. SLURM returns 0 if the job was successful
        queue_id = None
        if process.returncode == 0:
            try:
                # output should of the form '2561553.sdb' or '352353.jessup' - just grab the first part for job id
                queue_id = int(out.split()[3])
                logger.info('Job submission was successful and queue_id is {}'.format(queue_id))
            except:
                # probably error parsing job code
                logger.critical('Could not parse job id following slurm...')
        return SubmitResults(qid=queue_id, out=out, err=err, process=process)

    def exclude_nodes(self, nodes):
        try:
            if 'exclude_nodes' not in self.qparams:
                self.qparams.update({'exclude_nodes': 'node' + nodes[0]})
                print('excluded node %s' % nodes[0])

            for node in nodes[1:]:
                self.qparams['exclude_nodes'] += ',node' + node
                print('excluded node %s' % node)

            return True

        except (KeyError, IndexError):
            raise self.Error('qadapter failed to exclude nodes')

    def _get_njobs_in_queue(self, username):
        process = Popen(['squeue', '-o "%u"', '-u', username], stdout=PIPE, stderr=PIPE)
        out, err = process.communicate()

        njobs = None
        if process.returncode == 0:
            # parse the result. lines should have this form:
            # username
            # count lines that include the username in it
            outs = out.splitlines()
            njobs = len([line.split() for line in outs if username in line])

        return njobs, process


class PbsProAdapter(QueueAdapter):
    """Adapter for PbsPro"""
    QTYPE = "pbspro"

#PBS -l select=$${select}:ncpus=$${ncpus}:mem=$${mem}mb:mpiprocs=$${mpiprocs}:ompthreads=$${ompthreads}
#PBS -l select=$${select}:ncpus=1:mem=$${mem}mb:mpiprocs=1:ompthreads=$${ompthreads}

    QTEMPLATE = """\
#!/bin/bash

#PBS -q $${queue}
#PBS -N $${job_name}
#PBS -A $${account}
#PBS -l select=$${select}
#PBS -l walltime=$${walltime}
#PBS -l model=$${model}
#PBS -l place=$${place}
#PBS -W group_list=$${group_list}
#PBS -M $${mail_user}
#PBS -m $${mail_type}
#PBS -o $${_qout_path}
#PBS -e $${_qerr_path}
$${qverbatim}
"""

    def set_qname(self, qname):
        super(PbsProAdapter, self).set_qname(qname)
        if qname:
            self.qparams["queue"] = qname

    def set_timelimit(self, timelimit):
        super(PbsProAdapter, self).set_timelimit(timelimit)
        self.qparams["walltime"] = qu.time2pbspro(timelimit)

    def set_mem_per_proc(self, mem_mb):
        """Set the memory per process in megabytes"""
        super(PbsProAdapter, self).set_mem_per_proc(mem_mb)
        #self.qparams["mem"] = self.mem_per_proc

    def cancel(self, job_id):
        return os.system("qdel %d" % job_id)

    def optimize_params(self, qnodes=None):
        return {"select": self.get_select(qnodes=qnodes)}

    def get_select(self, ret_dict=False, qnodes=None, memory_policy=None):
        """
        Select is not the most intuitive command. For more info see:

            * http://www.cardiff.ac.uk/arcca/services/equipment/User-Guide/pbs.html
            * https://portal.ivec.org/docs/Supercomputers/PBS_Pro
        """
        hw, mem_per_proc = self.hw, int(self.mem_per_proc)
        #dist = self.distribute(self.mpi_procs, self.omp_threads, mem_per_proc)
        """
        if self.pure_mpi:
            num_nodes, rest_cores = hw.divmod_node(self.mpi_procs, self.omp_threads)

            if num_nodes == 0:
                logger.info("IN_CORE PURE MPI: %s" % self.run_info)
                chunks = 1
                ncpus = rest_cores
                mpiprocs = rest_cores
                mem = mem_per_proc * ncpus
                ompthreads = 1

            elif rest_cores == 0:
                # Can allocate entire nodes because self.mpi_procs is divisible by cores_per_node.
                logger.info("PURE MPI run commensurate with cores_per_node %s" % self.run_info)
                chunks = num_nodes
                ncpus = hw.cores_per_node
                mpiprocs = hw.cores_per_node
                mem = ncpus * mem_per_proc
                ompthreads = 1

            else:
                logger.info("OUT-OF-CORE PURE MPI (not commensurate with cores_per_node): %s" % self.run_info)
                chunks = self.mpi_procs
                ncpus = 1
                mpiprocs = 1
                mem = mem_per_proc
                ompthreads = 1

        elif self.pure_omp:
            # Pure OMP run.
            logger.info("PURE OPENMP run: %s" % self.run_info)
            assert hw.can_use_omp_threads(self.omp_threads)
            chunks = 1
            ncpus = self.omp_threads
            mpiprocs = 1
            mem = mem_per_proc
            ompthreads = self.omp_threads

        elif self.hybrid_mpi_omp:
            assert hw.can_use_omp_threads(self.omp_threads)
            num_nodes, rest_cores = hw.divmod_node(self.mpi_procs, self.omp_threads)
            #print(num_nodes, rest_cores)
            # TODO: test this

            if rest_cores == 0 or num_nodes == 0:
                logger.info("HYBRID MPI-OPENMP run, perfectly divisible among nodes: %s" % self.run_info)
                chunks = max(num_nodes, 1)
                mpiprocs = self.mpi_procs // chunks

                chunks = chunks
                ncpus = mpiprocs * self.omp_threads
                mpiprocs = mpiprocs
                mem = mpiprocs * mem_per_proc
                ompthreads = self.omp_threads

            else:
                logger.info("HYBRID MPI-OPENMP, NOT commensurate with nodes: %s" % self.run_info)
                chunks=self.mpi_procs
                ncpus=self.omp_threads
                mpiprocs=1
                mem= mem_per_proc
                ompthreads=self.omp_threads

        else:
            raise RuntimeError("You should not be here")
        """
        if memory_policy is None:
            memory_policy = self.memory_policy
        if qnodes is None:
            qnodes = self.qnodes
        else:
            if qnodes not in ["standard", "shared", "exclusive"]:
                raise ValueError("Nodes must be either in standard, shared or exclusive mode "
                                 "while qnodes parameter was {}".format(self.qnodes))
        if qnodes == "standard":
            return self._get_select_standard(ret_dict=ret_dict, memory_policy=memory_policy)
        else:
            return self._get_select_with_master_mem_overhead(ret_dict=ret_dict, qnodes=qnodes,
                                                             memory_policy=memory_policy)

    def _get_select_with_master_mem_overhead(self, ret_dict=False, qnodes=None, memory_policy='mem'):
        if self.has_omp:
            raise NotImplementedError("select with master mem overhead not yet implemented with has_omp")
        if qnodes is None:
            qnodes = self.qnodes
        else:
            if qnodes not in ["standard", "shared", "exclusive"]:
                raise ValueError("Nodes must be either in standard, shared or exclusive mode "
                                 "while qnodes parameter was {}".format(self.qnodes))
        if qnodes == "exclusive":
            return self._get_select_with_master_mem_overhead_exclusive(ret_dict=ret_dict, memory_policy=memory_policy)
        elif qnodes == "shared":
            return self._get_select_with_master_mem_overhead_shared(ret_dict=ret_dict, memory_policy=memory_policy)
        else:
            raise ValueError("Wrong value of qnodes parameter : {}".format(self.qnodes))

    def _get_select_with_master_mem_overhead_shared(self, ret_dict=False, memory_policy='mem'):
        chunk_master, ncpus_master, vmem_master, mpiprocs_master = 1, 1, self.mem_per_proc+self.master_mem_overhead, 1
        if self.mpi_procs > 1:
            chunks_slaves, ncpus_slaves, vmem_slaves, mpiprocs_slaves = self.mpi_procs - 1, 1, self.mem_per_proc, 1
            select_params = AttrDict(chunk_master=chunk_master, ncpus_master=ncpus_master,
                                     mpiprocs_master=mpiprocs_master, vmem_master=int(vmem_master),
                                     chunks_slaves=chunks_slaves, ncpus_slaves=ncpus_slaves,
                                     mpiprocs_slaves=mpiprocs_slaves, vmem_slaves=int(vmem_slaves))
<<<<<<< HEAD
            if memory_policy == 'vmem':
                s = "{chunk_master}:ncpus={ncpus_master}:vmem={vmem_master}mb:mpiprocs={mpiprocs_master}+" \
                    "{chunks_slaves}:ncpus={ncpus_slaves}:vmem={vmem_slaves}mb:" \
                    "mpiprocs={mpiprocs_slaves}".format(**select_params)
            elif memory_policy == 'mem':
                s = "{chunk_master}:ncpus={ncpus_master}:mem={vmem_master}mb:mpiprocs={mpiprocs_master}+" \
                    "{chunks_slaves}:ncpus={ncpus_slaves}:mem={vmem_slaves}mb:" \
                    "mpiprocs={mpiprocs_slaves}".format(**select_params)
=======
            s = "{chunk_master}:ncpus={ncpus_master}:mem={vmem_master}mb:mpiprocs={mpiprocs_master}+" \
                "{chunks_slaves}:ncpus={ncpus_slaves}:mem={vmem_slaves}mb:" \
                "mpiprocs={mpiprocs_slaves}".format(**select_params)
>>>>>>> 19470647
            tot_ncpus = chunk_master*ncpus_master + chunks_slaves*ncpus_slaves
            if tot_ncpus != self.mpi_procs:
                raise ValueError('Total number of cpus is different from mpi_procs ...')
        else:
            select_params = AttrDict(chunk_master=chunk_master, ncpus_master=ncpus_master,
                                     mpiprocs_master=mpiprocs_master, vmem_master=int(vmem_master))
<<<<<<< HEAD
            if memory_policy == 'vmem':
                s = "{chunk_master}:ncpus={ncpus_master}:vmem={vmem_master}mb:" \
                    "mpiprocs={mpiprocs_master}".format(**select_params)
            elif memory_policy == 'mem':
                s = "{chunk_master}:ncpus={ncpus_master}:mem={vmem_master}mb:" \
                    "mpiprocs={mpiprocs_master}".format(**select_params)
=======
            s = "{chunk_master}:ncpus={ncpus_master}:mem={vmem_master}mb:" \
                "mpiprocs={mpiprocs_master}".format(**select_params)
>>>>>>> 19470647
        if ret_dict:
            return s, select_params
        return s

    def _get_select_with_master_mem_overhead_exclusive(self, ret_dict=False, memory_policy='mem'):
        max_ncpus_master = min(self.hw.cores_per_node,
                               int((self.hw.mem_per_node-self.mem_per_proc-self.master_mem_overhead)
                                   / self.mem_per_proc) + 1)
        if max_ncpus_master >= self.mpi_procs:
<<<<<<< HEAD
            chunk, ncpus, vmem, mpiprocs = 1, self.mpi_procs, self.hw.mem_per_node, self.mpi_procs
            select_params = AttrDict(chunks=chunk, ncpus=ncpus, mpiprocs=mpiprocs, vmem=int(vmem))
            if memory_policy == 'vmem':
                s = "{chunks}:ncpus={ncpus}:vmem={vmem}mb:mpiprocs={mpiprocs}".format(**select_params)
            elif memory_policy == 'mem':
                s = "{chunks}:ncpus={ncpus}:mem={vmem}mb:mpiprocs={mpiprocs}".format(**select_params)
=======
            chunk, ncpus, mem, mpiprocs = 1, self.mpi_procs, self.hw.mem_per_node, self.mpi_procs
            select_params = AttrDict(chunks=chunk, ncpus=ncpus, mpiprocs=mpiprocs, mem=int(mem))
            s = "{chunks}:ncpus={ncpus}:mem={mem}mb:mpiprocs={mpiprocs}".format(**select_params)
>>>>>>> 19470647
            tot_ncpus = chunk*ncpus
        else:
            ncpus_left = self.mpi_procs-max_ncpus_master
            max_ncpus_per_slave_node = min(self.hw.cores_per_node, int(self.hw.mem_per_node/self.mem_per_proc))
            nslaves_float = float(ncpus_left)/float(max_ncpus_per_slave_node)
            ncpus_per_slave = max_ncpus_per_slave_node
            mpiprocs_slaves = max_ncpus_per_slave_node
            chunk_master = 1
            vmem_slaves = self.hw.mem_per_node
            explicit_last_slave = False
            chunk_last_slave, ncpus_last_slave, vmem_last_slave, mpiprocs_last_slave = None, None, None, None
            if nslaves_float > int(nslaves_float):
                chunks_slaves = int(nslaves_float) + 1
                pot_ncpus_all_slaves = chunks_slaves*ncpus_per_slave
                if pot_ncpus_all_slaves >= self.mpi_procs-1:
                    explicit_last_slave = True
                    chunks_slaves = chunks_slaves-1
                    chunk_last_slave = 1
                    ncpus_master = 1
                    ncpus_last_slave = self.mpi_procs - 1 - chunks_slaves*ncpus_per_slave
                    vmem_last_slave = self.hw.mem_per_node
                    mpiprocs_last_slave = ncpus_last_slave
                else:
                    ncpus_master = self.mpi_procs-pot_ncpus_all_slaves
                if ncpus_master > max_ncpus_master:
                    raise ValueError('ncpus for the master node exceeds the maximum ncpus for the master ... this'
                                     'should not happen ...')
                if ncpus_master < 1:
                    raise ValueError('ncpus for the master node is 0 ... this should not happen ...')
            elif nslaves_float == int(nslaves_float):
                chunks_slaves = int(nslaves_float)
                ncpus_master = max_ncpus_master
            else:
                raise ValueError('nslaves_float < int(nslaves_float) ...')
            vmem_master, mpiprocs_master = self.hw.mem_per_node, ncpus_master
            if explicit_last_slave:
                select_params = AttrDict(chunk_master=chunk_master, ncpus_master=ncpus_master,
                                         mpiprocs_master=mpiprocs_master, vmem_master=int(vmem_master),
                                         chunks_slaves=chunks_slaves, ncpus_per_slave=ncpus_per_slave,
                                         mpiprocs_slaves=mpiprocs_slaves, vmem_slaves=int(vmem_slaves),
                                         chunk_last_slave=chunk_last_slave, ncpus_last_slave=ncpus_last_slave,
                                         vmem_last_slave=int(vmem_last_slave), mpiprocs_last_slave=mpiprocs_last_slave)
<<<<<<< HEAD
                if memory_policy == 'vmem':
                    s = "{chunk_master}:ncpus={ncpus_master}:vmem={vmem_master}mb:mpiprocs={mpiprocs_master}+" \
                        "{chunks_slaves}:ncpus={ncpus_per_slave}:vmem={vmem_slaves}mb:mpiprocs={mpiprocs_slaves}+" \
                        "{chunk_last_slave}:ncpus={ncpus_last_slave}:vmem={vmem_last_slave}mb:" \
                        "mpiprocs={mpiprocs_last_slave}".format(**select_params)
                elif memory_policy == 'mem':
                    s = "{chunk_master}:ncpus={ncpus_master}:mem={vmem_master}mb:mpiprocs={mpiprocs_master}+" \
                        "{chunks_slaves}:ncpus={ncpus_per_slave}:mem={vmem_slaves}mb:mpiprocs={mpiprocs_slaves}+" \
                        "{chunk_last_slave}:ncpus={ncpus_last_slave}:mem={vmem_last_slave}mb:" \
                        "mpiprocs={mpiprocs_last_slave}".format(**select_params)
=======
                s = "{chunk_master}:ncpus={ncpus_master}:mem={vmem_master}mb:mpiprocs={mpiprocs_master}+" \
                    "{chunks_slaves}:ncpus={ncpus_per_slave}:mem={vmem_slaves}mb:mpiprocs={mpiprocs_slaves}+" \
                    "{chunk_last_slave}:ncpus={ncpus_last_slave}:mem={vmem_last_slave}mb:" \
                    "mpiprocs={mpiprocs_last_slave}".format(**select_params)
>>>>>>> 19470647
                tot_ncpus = chunk_master*ncpus_master+chunks_slaves*ncpus_per_slave+chunk_last_slave*ncpus_last_slave
            else:
                select_params = AttrDict(chunk_master=chunk_master, ncpus_master=ncpus_master,
                                         mpiprocs_master=mpiprocs_master, vmem_master=int(vmem_master),
                                         chunks_slaves=chunks_slaves, ncpus_per_slave=ncpus_per_slave,
                                         mpiprocs_slaves=mpiprocs_slaves, vmem_slaves=int(vmem_slaves))
<<<<<<< HEAD
                if memory_policy == 'vmem':
                    s = "{chunk_master}:ncpus={ncpus_master}:vmem={vmem_master}mb:mpiprocs={mpiprocs_master}+" \
                        "{chunks_slaves}:ncpus={ncpus_per_slave}:vmem={vmem_slaves}mb:" \
                        "mpiprocs={mpiprocs_slaves}".format(**select_params)
                elif memory_policy == 'mem':
                    s = "{chunk_master}:ncpus={ncpus_master}:mem={vmem_master}mb:mpiprocs={mpiprocs_master}+" \
                        "{chunks_slaves}:ncpus={ncpus_per_slave}:mem={vmem_slaves}mb:" \
                        "mpiprocs={mpiprocs_slaves}".format(**select_params)
=======
                s = "{chunk_master}:ncpus={ncpus_master}:mem={vmem_master}mb:mpiprocs={mpiprocs_master}+" \
                    "{chunks_slaves}:ncpus={ncpus_per_slave}:mem={vmem_slaves}mb:" \
                    "mpiprocs={mpiprocs_slaves}".format(**select_params)
>>>>>>> 19470647
                tot_ncpus = chunk_master*ncpus_master + chunks_slaves*ncpus_per_slave

        if tot_ncpus != self.mpi_procs:
            raise ValueError('Total number of cpus is different from mpi_procs ...')
        if ret_dict:
            return s, select_params
        return s

    def _get_select_standard(self, ret_dict=False, memory_policy='mem'):
        if not self.has_omp:
<<<<<<< HEAD
            chunks, ncpus, vmem, mpiprocs = self.mpi_procs, 1, self.mem_per_proc, 1
            select_params = AttrDict(chunks=chunks, ncpus=ncpus, mpiprocs=mpiprocs, vmem=int(vmem))
            if memory_policy == 'vmem':
                s = "{chunks}:ncpus={ncpus}:vmem={vmem}mb:mpiprocs={mpiprocs}".format(**select_params)
            elif memory_policy == 'mem':
                s = "{chunks}:ncpus={ncpus}:mem={vmem}mb:mpiprocs={mpiprocs}".format(**select_params)
        else:
            chunks, ncpus, vmem, mpiprocs, ompthreads = self.mpi_procs, self.omp_threads, self.mem_per_proc, 1, self.omp_threads
            select_params = AttrDict(chunks=chunks, ncpus=ncpus, mpiprocs=mpiprocs, vmem=int(vmem), ompthreads=ompthreads)
            if memory_policy == 'vmem':
                s = "{chunks}:ncpus={ncpus}:vmem={vmem}mb:mpiprocs={mpiprocs}:ompthreads={ompthreads}".format(**select_params)
            elif memory_policy == 'mem':
                s = "{chunks}:ncpus={ncpus}:mem={vmem}mb:mpiprocs={mpiprocs}:ompthreads={ompthreads}".format(
                    **select_params)
=======
            chunks, ncpus, mem, mpiprocs = self.mpi_procs, 1, self.mem_per_proc, 1
            select_params = AttrDict(chunks=chunks, ncpus=ncpus, mpiprocs=mpiprocs, mem=int(mem))
            s = "{chunks}:ncpus={ncpus}:mem={mem}mb:mpiprocs={mpiprocs}".format(**select_params)
        else:
            chunks, ncpus, mem, mpiprocs, ompthreads = self.mpi_procs, self.omp_threads, self.mem_per_proc, 1, self.omp_threads
            select_params = AttrDict(chunks=chunks, ncpus=ncpus, mpiprocs=mpiprocs, mem=int(mem), ompthreads=ompthreads)
            s = "{chunks}:ncpus={ncpus}:mem={mem}mb:mpiprocs={mpiprocs}:ompthreads={ompthreads}".format(**select_params)
>>>>>>> 19470647

        if ret_dict:
            return s, select_params
        return s

    def _submit_to_queue(self, script_file):
        """Submit a job script to the queue."""
        process = Popen(['qsub', script_file], stdout=PIPE, stderr=PIPE)
        out, err = process.communicate()

        # grab the return code. PBS returns 0 if the job was successful
        queue_id = None
        if process.returncode == 0:
            try:
                # output should of the form '2561553.sdb' or '352353.jessup' - just grab the first part for job id
                queue_id = int(out.split('.')[0])
            except:
                # probably error parsing job code
                logger.critical("Could not parse job id following qsub...")
        return SubmitResults(qid=queue_id, out=out, err=err, process=process)

    def _get_njobs_in_queue(self, username):
        process = Popen(['qstat', '-a', '-u', username], stdout=PIPE, stderr=PIPE)
        out, err = process.communicate()

        njobs = None
        if process.returncode == 0:
            # parse the result
            # lines should have this form
            # '1339044.sdb          username  queuename    2012-02-29-16-43  20460   --   --    --  00:20 C 00:09'
            # count lines that include the username in it

            # TODO: only count running or queued jobs. or rather, *don't* count jobs that are 'C'.
            outs = out.split('\n')
            njobs = len([line.split() for line in outs if username in line])

        return njobs, process

    def exclude_nodes(self, nodes):
        return False


class TorqueAdapter(PbsProAdapter):
    """Adapter for Torque."""
    QTYPE = "torque"

    QTEMPLATE = """\
#!/bin/bash

#PBS -q $${queue}
#PBS -N $${job_name}
#PBS -A $${account}
####PBS -l mppwidth=$${mppwidth}
#PBS -l nodes=$${nodes}:ppn=$${ppn}
#PBS -l walltime=$${walltime}
#PBS -l model=$${model}
#PBS -l place=$${place}
#PBS -W group_list=$${group_list}
#PBS -M $${mail_user}
#PBS -m $${mail_type}
# Submission environment
#PBS -V
#PBS -o $${_qout_path}
#PBS -e $${_qerr_path}
$${qverbatim}
"""

    def set_mem_per_proc(self, mem_mb):
        """Set the memory per process in megabytes"""
        QueueAdapter.set_mem_per_proc(self, mem_mb)
        #self.qparams["mem"] = self.mem_per_proc

    #@property
    #def mpi_procs(self):
    #    """Number of MPI processes."""
    #    return self.qparams.get("nodes", 1) * self.qparams.get("ppn", 1)

    def set_mpi_procs(self, mpi_procs):
        """Set the number of CPUs used for MPI."""
        QueueAdapter.set_mpi_procs(self, mpi_procs)
        self.qparams["nodes"] = 1
        self.qparams["ppn"] = mpi_procs

    def exclude_nodes(self, nodes):
        raise self.Error('qadapter failed to exclude nodes, not implemented yet in torque')


class SGEAdapter(QueueAdapter):
    """
    Adapter for Sun Grid Engine (SGE) task submission software.

    See also:

        * https://www.wiki.ed.ac.uk/display/EaStCHEMresearchwiki/How+to+write+a+SGE+job+submission+script
        * http://www.uibk.ac.at/zid/systeme/hpc-systeme/common/tutorials/sge-howto.html
    """
    QTYPE = "sge"

    QTEMPLATE = """\
#!/bin/bash

#$ -account_name $${account_name}
#$ -N $${job_name}
#$ -q $${queue_name}
#$ -pe $${parallel_environment} $${ncpus}
#$ -l h_rt=$${walltime}
# request a per slot memory limit of size bytes.
##$ -l h_vmem=$${mem_per_slot}
##$ -l mf=$${mem_per_slot}
###$ -j no
#$ -M $${mail_user}
#$ -m $${mail_type}
# Submission environment
##$ -S /bin/bash
###$ -cwd                       # Change to current working directory
###$ -V                         # Export environment variables into script
#$ -e $${_qerr_path}
#$ -o $${_qout_path}
$${qverbatim}
"""
    def set_qname(self, qname):
        super(SGEAdapter, self).set_qname(qname)
        if qname:
            self.qparams["queue_name"] = qname

    def set_mpi_procs(self, mpi_procs):
        """Set the number of CPUs used for MPI."""
        super(SGEAdapter, self).set_mpi_procs(mpi_procs)
        self.qparams["ncpus"] = mpi_procs

    def set_omp_threads(self, omp_threads):
        super(SGEAdapter, self).set_omp_threads(omp_threads)
        logger.warning("Cannot use omp_threads with SGE")

    def set_mem_per_proc(self, mem_mb):
        """Set the memory per process in megabytes"""
        super(SGEAdapter, self).set_mem_per_proc(mem_mb)
        self.qparams["mem_per_slot"] = str(int(self.mem_per_proc)) + "M"

    def set_timelimit(self, timelimit):
        super(SGEAdapter, self).set_timelimit(timelimit)
        # Same convention as pbspro e.g. [hours:minutes:]seconds
        self.qparams["walltime"] = qu.time2pbspro(timelimit)

    def cancel(self, job_id):
        return os.system("qdel %d" % job_id)

    def _submit_to_queue(self, script_file):
        """Submit a job script to the queue."""
        process = Popen(['qsub', script_file], stdout=PIPE, stderr=PIPE)
        out, err = process.communicate()

        # grab the returncode. SGE returns 0 if the job was successful
        queue_id = None
        if process.returncode == 0:
            try:
                # output should of the form
                # Your job 1659048 ("NAME_OF_JOB") has been submitted
                queue_id = int(out.split(' ')[2])
            except:
                # probably error parsing job code
                logger.critical("Could not parse job id following qsub...")
        return SubmitResults(qid=queue_id, out=out, err=err, process=process)

    def exclude_nodes(self, nodes):
        """Method to exclude nodes in the calculation"""
        raise self.Error('qadapter failed to exclude nodes, not implemented yet in sge')

    def _get_njobs_in_queue(self, username):
        process = Popen(['qstat', '-u', username], stdout=PIPE, stderr=PIPE)
        out, err = process.communicate()

        njobs = None
        if process.returncode == 0:
            # parse the result
            # lines should contain username
            # count lines that include the username in it

            # TODO: only count running or queued jobs. or rather, *don't* count jobs that are 'C'.
            outs = out.splitlines()
            njobs = len([line.split() for line in outs if username in line])

        return njobs, process


class MOABAdapter(QueueAdapter):
    """Adapter for MOAB. See https://computing.llnl.gov/tutorials/moab/"""
    QTYPE = "moab"

    QTEMPLATE = """\
#!/bin/bash

#MSUB -a $${eligible_date}
#MSUB -A $${account}
#MSUB -c $${checkpoint_interval}
#MSUB -l feature=$${feature}
#MSUB -l gres=$${gres}
#MSUB -l nodes=$${nodes}
#MSUB -l partition=$${partition}
#MSUB -l procs=$${procs}
#MSUB -l ttc=$${ttc}
#MSUB -l walltime=$${walltime}
#MSUB -l $${resources}
#MSUB -p $${priority}
#MSUB -q $${queue}
#MSUB -S $${shell}
#MSUB -N $${job_name}
#MSUB -v $${variable_list}

#MSUB -o $${_qout_path}
#MSUB -e $${_qerr_path}
$${qverbatim}
"""

    def set_mpi_procs(self, mpi_procs):
        """Set the number of CPUs used for MPI."""
        super(MOABAdapter, self).set_mpi_procs(mpi_procs)
        self.qparams["procs"] = mpi_procs

    def set_timelimit(self, timelimit):
        super(MOABAdapter, self).set_timelimit(timelimit)
        self.qparams["walltime"] = qu.time2slurm(timelimit)

    def set_mem_per_proc(self, mem_mb):
        super(MOABAdapter, self).set_mem_per_proc(mem_mb)
        #TODO
        #raise NotImplementedError("set_mem_per_cpu")

    def exclude_nodes(self, nodes):
        raise self.Error('qadapter failed to exclude nodes, not implemented yet in moad')

    def cancel(self, job_id):
        return os.system("canceljob %d" % job_id)

    def _submit_to_queue(self, script_file):
        """Submit a job script to the queue."""
        process = Popen(['msub', script_file], stdout=PIPE, stderr=PIPE)
        out, err = process.communicate()

        queue_id = None
        if process.returncode == 0:
            # grab the returncode. MOAB returns 0 if the job was successful
            try:
                # output should be the queue_id
                queue_id = int(out.split()[0])
            except:
                # probably error parsing job code
                logger.critical('Could not parse job id following msub...')

        return SubmitResults(qid=queue_id, out=out, err=err, process=process)

    def _get_njobs_in_queue(self, username):
        process = Popen(['showq', '-s -u', username], stdout=PIPE, stderr=PIPE)
        out, err = process.communicate()

        njobs = None
        if process.returncode == 0:
            # parse the result
            # lines should have this form:
            ##
            ## active jobs: N  eligible jobs: M  blocked jobs: P
            ##
            ## Total job:  1
            ##
            # Split the output string and return the last element.
            out = out.splitlines()[-1]
            njobs = int(out.split()[-1])

        return njobs, process


class BlueGeneAdapter(QueueAdapter):
    """
    Adapter for LoadLever on BlueGene architectures.

    See:
        http://www.prace-ri.eu/best-practice-guide-blue-gene-q-html/#id-1.5.4.8
        https://www.lrz.de/services/compute/supermuc/loadleveler/
    """
    QTYPE = "bluegene"

    QTEMPLATE = """\
#!/bin/bash
# @ job_name = $${job_name}
# @ class = $${class}
# @ error = $${_qout_path}
# @ output = $${_qerr_path}
# @ wall_clock_limit = $${wall_clock_limit}
# @ notification = $${notification}
# @ notify_user = $${mail_user}
# @ environment = $${environment}
# @ account_no = $${account_no}
# @ job_type = bluegene
# @ bg_connectivity = $${bg_connectivity}
# @ bg_size = $${bg_size}
$${qverbatim}
# @ queue
"""

    def set_qname(self, qname):
        super(BlueGeneAdapter, self).set_qname(qname)
        if qname:
            self.qparams["class"] = qname

    #def set_mpi_procs(self, mpi_procs):
    #    """Set the number of CPUs used for MPI."""
    #    super(BlueGeneAdapter, self).set_mpi_procs(mpi_procs)
    #    #self.qparams["ntasks"] = mpi_procs

    #def set_omp_threads(self, omp_threads):
    #    super(BlueGeneAdapter, self).set_omp_threads(omp_threads)
    #    #self.qparams["cpus_per_task"] = omp_threads

    #def set_mem_per_proc(self, mem_mb):
    #    """Set the memory per process in megabytes"""
    #    super(BlueGeneAdapter, self).set_mem_per_proc(mem_mb)
    #    #self.qparams["mem_per_cpu"] = self.mem_per_proc

    def set_timelimit(self, timelimit):
        """Limits are specified with the format hh:mm:ss (hours:minutes:seconds)"""
        super(BlueGeneAdapter, self).set_timelimit(timelimit)
        self.qparams["wall_clock_limit"] = qu.time2loadlever(timelimit)

    def cancel(self, job_id):
        return os.system("llcancel %d" % job_id)

    def bgsize_rankspernode(self):
	    """Return (bg_size, ranks_per_node) from mpi_procs and omp_threads."""
	    bg_size = int(math.ceil((self.mpi_procs * self.omp_threads)/ self.hw.cores_per_node))
	    bg_size = max(bg_size, 32) # TODO hardcoded
	    ranks_per_node = int(math.ceil(self.mpi_procs / bg_size))

	    return bg_size, ranks_per_node

    def optimize_params(self, qnodes=None):
        params = {}
        bg_size, rpn = self.bgsize_rankspernode()
        print("in optimize params")
        print("mpi_procs:", self.mpi_procs, "omp_threads:",self.omp_threads)
        print("bg_size:",bg_size,"ranks_per_node",rpn)

        return {"bg_size": bg_size}

    def _submit_to_queue(self, script_file):
        """Submit a job script to the queue."""
        process = Popen(['llsubmit', script_file], stdout=PIPE, stderr=PIPE)
        out, err = process.communicate()

        # grab the return code. llsubmit returns 0 if the job was successful
        queue_id = None
        if process.returncode == 0:
            try:
                # on JUQUEEN, output should of the form
                #llsubmit: The job "juqueen1c1.zam.kfa-juelich.de.281506" has been submitted.
                token = out.split()[3]
                s = token.split(".")[-1].replace('"', "")
                queue_id = int(s)
            except:
                # probably error parsing job code
                logger.critical("Could not parse job id following llsubmit...")
                raise

        return SubmitResults(qid=queue_id, out=out, err=err, process=process)

    def _get_njobs_in_queue(self, username):
        process = Popen(['llq', '-u', username], stdout=PIPE, stderr=PIPE)
        out, err = process.communicate()

        njobs = None
        if process.returncode == 0:
            # parse the result. lines should have this form:
            #
            # Id                       Owner      Submitted   ST PRI Class        Running On
            # ------------------------ ---------- ----------- -- --- ------------ -----------
            # juqueen1c1.281508.0      paj15530    1/23 13:20 I  50  n001
            # 1 job step(s) in query, 1 waiting, 0 pending, 0 running, 0 held, 0 preempted
            #
            # count lines that include the username in it
            outs = out.split('\n')
            njobs = len([line.split() for line in outs if username in line])

        return njobs, process

    def exclude_nodes(self, nodes):
        return False<|MERGE_RESOLUTION|>--- conflicted
+++ resolved
@@ -1502,7 +1502,6 @@
                                      mpiprocs_master=mpiprocs_master, vmem_master=int(vmem_master),
                                      chunks_slaves=chunks_slaves, ncpus_slaves=ncpus_slaves,
                                      mpiprocs_slaves=mpiprocs_slaves, vmem_slaves=int(vmem_slaves))
-<<<<<<< HEAD
             if memory_policy == 'vmem':
                 s = "{chunk_master}:ncpus={ncpus_master}:vmem={vmem_master}mb:mpiprocs={mpiprocs_master}+" \
                     "{chunks_slaves}:ncpus={ncpus_slaves}:vmem={vmem_slaves}mb:" \
@@ -1511,28 +1510,18 @@
                 s = "{chunk_master}:ncpus={ncpus_master}:mem={vmem_master}mb:mpiprocs={mpiprocs_master}+" \
                     "{chunks_slaves}:ncpus={ncpus_slaves}:mem={vmem_slaves}mb:" \
                     "mpiprocs={mpiprocs_slaves}".format(**select_params)
-=======
-            s = "{chunk_master}:ncpus={ncpus_master}:mem={vmem_master}mb:mpiprocs={mpiprocs_master}+" \
-                "{chunks_slaves}:ncpus={ncpus_slaves}:mem={vmem_slaves}mb:" \
-                "mpiprocs={mpiprocs_slaves}".format(**select_params)
->>>>>>> 19470647
             tot_ncpus = chunk_master*ncpus_master + chunks_slaves*ncpus_slaves
             if tot_ncpus != self.mpi_procs:
                 raise ValueError('Total number of cpus is different from mpi_procs ...')
         else:
             select_params = AttrDict(chunk_master=chunk_master, ncpus_master=ncpus_master,
                                      mpiprocs_master=mpiprocs_master, vmem_master=int(vmem_master))
-<<<<<<< HEAD
             if memory_policy == 'vmem':
                 s = "{chunk_master}:ncpus={ncpus_master}:vmem={vmem_master}mb:" \
                     "mpiprocs={mpiprocs_master}".format(**select_params)
             elif memory_policy == 'mem':
                 s = "{chunk_master}:ncpus={ncpus_master}:mem={vmem_master}mb:" \
                     "mpiprocs={mpiprocs_master}".format(**select_params)
-=======
-            s = "{chunk_master}:ncpus={ncpus_master}:mem={vmem_master}mb:" \
-                "mpiprocs={mpiprocs_master}".format(**select_params)
->>>>>>> 19470647
         if ret_dict:
             return s, select_params
         return s
@@ -1542,18 +1531,12 @@
                                int((self.hw.mem_per_node-self.mem_per_proc-self.master_mem_overhead)
                                    / self.mem_per_proc) + 1)
         if max_ncpus_master >= self.mpi_procs:
-<<<<<<< HEAD
             chunk, ncpus, vmem, mpiprocs = 1, self.mpi_procs, self.hw.mem_per_node, self.mpi_procs
             select_params = AttrDict(chunks=chunk, ncpus=ncpus, mpiprocs=mpiprocs, vmem=int(vmem))
             if memory_policy == 'vmem':
                 s = "{chunks}:ncpus={ncpus}:vmem={vmem}mb:mpiprocs={mpiprocs}".format(**select_params)
             elif memory_policy == 'mem':
                 s = "{chunks}:ncpus={ncpus}:mem={vmem}mb:mpiprocs={mpiprocs}".format(**select_params)
-=======
-            chunk, ncpus, mem, mpiprocs = 1, self.mpi_procs, self.hw.mem_per_node, self.mpi_procs
-            select_params = AttrDict(chunks=chunk, ncpus=ncpus, mpiprocs=mpiprocs, mem=int(mem))
-            s = "{chunks}:ncpus={ncpus}:mem={mem}mb:mpiprocs={mpiprocs}".format(**select_params)
->>>>>>> 19470647
             tot_ncpus = chunk*ncpus
         else:
             ncpus_left = self.mpi_procs-max_ncpus_master
@@ -1596,7 +1579,6 @@
                                          mpiprocs_slaves=mpiprocs_slaves, vmem_slaves=int(vmem_slaves),
                                          chunk_last_slave=chunk_last_slave, ncpus_last_slave=ncpus_last_slave,
                                          vmem_last_slave=int(vmem_last_slave), mpiprocs_last_slave=mpiprocs_last_slave)
-<<<<<<< HEAD
                 if memory_policy == 'vmem':
                     s = "{chunk_master}:ncpus={ncpus_master}:vmem={vmem_master}mb:mpiprocs={mpiprocs_master}+" \
                         "{chunks_slaves}:ncpus={ncpus_per_slave}:vmem={vmem_slaves}mb:mpiprocs={mpiprocs_slaves}+" \
@@ -1607,19 +1589,12 @@
                         "{chunks_slaves}:ncpus={ncpus_per_slave}:mem={vmem_slaves}mb:mpiprocs={mpiprocs_slaves}+" \
                         "{chunk_last_slave}:ncpus={ncpus_last_slave}:mem={vmem_last_slave}mb:" \
                         "mpiprocs={mpiprocs_last_slave}".format(**select_params)
-=======
-                s = "{chunk_master}:ncpus={ncpus_master}:mem={vmem_master}mb:mpiprocs={mpiprocs_master}+" \
-                    "{chunks_slaves}:ncpus={ncpus_per_slave}:mem={vmem_slaves}mb:mpiprocs={mpiprocs_slaves}+" \
-                    "{chunk_last_slave}:ncpus={ncpus_last_slave}:mem={vmem_last_slave}mb:" \
-                    "mpiprocs={mpiprocs_last_slave}".format(**select_params)
->>>>>>> 19470647
                 tot_ncpus = chunk_master*ncpus_master+chunks_slaves*ncpus_per_slave+chunk_last_slave*ncpus_last_slave
             else:
                 select_params = AttrDict(chunk_master=chunk_master, ncpus_master=ncpus_master,
                                          mpiprocs_master=mpiprocs_master, vmem_master=int(vmem_master),
                                          chunks_slaves=chunks_slaves, ncpus_per_slave=ncpus_per_slave,
                                          mpiprocs_slaves=mpiprocs_slaves, vmem_slaves=int(vmem_slaves))
-<<<<<<< HEAD
                 if memory_policy == 'vmem':
                     s = "{chunk_master}:ncpus={ncpus_master}:vmem={vmem_master}mb:mpiprocs={mpiprocs_master}+" \
                         "{chunks_slaves}:ncpus={ncpus_per_slave}:vmem={vmem_slaves}mb:" \
@@ -1628,11 +1603,6 @@
                     s = "{chunk_master}:ncpus={ncpus_master}:mem={vmem_master}mb:mpiprocs={mpiprocs_master}+" \
                         "{chunks_slaves}:ncpus={ncpus_per_slave}:mem={vmem_slaves}mb:" \
                         "mpiprocs={mpiprocs_slaves}".format(**select_params)
-=======
-                s = "{chunk_master}:ncpus={ncpus_master}:mem={vmem_master}mb:mpiprocs={mpiprocs_master}+" \
-                    "{chunks_slaves}:ncpus={ncpus_per_slave}:mem={vmem_slaves}mb:" \
-                    "mpiprocs={mpiprocs_slaves}".format(**select_params)
->>>>>>> 19470647
                 tot_ncpus = chunk_master*ncpus_master + chunks_slaves*ncpus_per_slave
 
         if tot_ncpus != self.mpi_procs:
@@ -1643,7 +1613,6 @@
 
     def _get_select_standard(self, ret_dict=False, memory_policy='mem'):
         if not self.has_omp:
-<<<<<<< HEAD
             chunks, ncpus, vmem, mpiprocs = self.mpi_procs, 1, self.mem_per_proc, 1
             select_params = AttrDict(chunks=chunks, ncpus=ncpus, mpiprocs=mpiprocs, vmem=int(vmem))
             if memory_policy == 'vmem':
@@ -1658,15 +1627,6 @@
             elif memory_policy == 'mem':
                 s = "{chunks}:ncpus={ncpus}:mem={vmem}mb:mpiprocs={mpiprocs}:ompthreads={ompthreads}".format(
                     **select_params)
-=======
-            chunks, ncpus, mem, mpiprocs = self.mpi_procs, 1, self.mem_per_proc, 1
-            select_params = AttrDict(chunks=chunks, ncpus=ncpus, mpiprocs=mpiprocs, mem=int(mem))
-            s = "{chunks}:ncpus={ncpus}:mem={mem}mb:mpiprocs={mpiprocs}".format(**select_params)
-        else:
-            chunks, ncpus, mem, mpiprocs, ompthreads = self.mpi_procs, self.omp_threads, self.mem_per_proc, 1, self.omp_threads
-            select_params = AttrDict(chunks=chunks, ncpus=ncpus, mpiprocs=mpiprocs, mem=int(mem), ompthreads=ompthreads)
-            s = "{chunks}:ncpus={ncpus}:mem={mem}mb:mpiprocs={mpiprocs}:ompthreads={ompthreads}".format(**select_params)
->>>>>>> 19470647
 
         if ret_dict:
             return s, select_params
